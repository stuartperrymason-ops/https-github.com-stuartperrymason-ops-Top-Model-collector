--- conflicted
+++ resolved
@@ -15,52 +15,8 @@
 - **Customizable Settings**: Manage the game systems and armies that make up your collection.
 - **AI-Powered Descriptions**: Use the Gemini API to automatically generate rich, flavorful descriptions for your models.
 
-<<<<<<< HEAD
-## Getting Started
-
-Follow these instructions to get a copy of the project up and running on your local machine.
-
-### Prerequisites
-
-You will need to have [Node.js](https://nodejs.org/) (version 18.x or later) and a package manager like [npm](https://www.npmjs.com/) installed.
-
-### Installation & Setup
-
-1.  **Clone the repository or download the source code:**
-    ```bash
-    git clone <repository-url>
-    cd <project-directory>
-    ```
-
-2.  **Install dependencies:**
-    Open your terminal in the project's root directory and run:
-    ```bash
-    npm install
-    ```
-
-### Running the Development Server
-
-Once the dependencies are installed, you can start the Vite development server:
-
-```bash
-npm run dev
-```
-
-Open your web browser and navigate to the local URL provided by Vite (usually `http://localhost:5173`) to see the application running.
-
-## Building for Production
-
-When you are ready to create a production-ready version of your application, you can run the build command:
-
-```bash
-npm run build
-```
-
-This command will compile the TypeScript/React code and bundle it into a `dist` directory. You can deploy this `dist` folder to any static site hosting service.
 
 
-=======
->>>>>>> 43f13ecb
 ---
 
 ## Application Flow Diagrams
