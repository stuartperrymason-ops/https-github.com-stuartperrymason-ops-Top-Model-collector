--- conflicted
+++ resolved
@@ -23,13 +23,6 @@
 // --- MongoDB Configuration ---
 // The connection string is read from MONGODB_URI environment variable.
 // If it's not set, it defaults to a MongoDB Atlas connection string which requires a DB_PASSWORD environment variable.
-<<<<<<< HEAD
-    
-//const { MongoClient, ServerApiVersion } = require('mongodb');
-const uri = "mongodb+srv://stuartperrymason_db_user:vfVZ89HW@tabletop-collector.ol9gelx.mongodb.net/?appName=tabletop-collector";
-// Create a MongoClient with a MongoClientOptions object to set the Stable API version
-const client = new MongoClient(uri, {
-=======
 if (!process.env.MONGODB_URI && !process.env.DB_PASSWORD) {
     console.error('FATAL ERROR: To connect to the default MongoDB Atlas database, a DB_PASSWORD environment variable must be set. Alternatively, provide a full MONGODB_URI.');
     process.exit(1);
@@ -38,7 +31,6 @@
 
 // Initialize the MongoDB Client. There should only be one declaration of 'client'.
 const client = new MongoClient(MONGODB_URI, {
->>>>>>> df6f16fa
   serverApi: {
     version: ServerApiVersion.v1,
     strict: true,
